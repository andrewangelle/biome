/**
 * Copyright (c) Facebook, Inc. and its affiliates.
 *
 * This source code is licensed under the MIT license found in the
 * LICENSE file in the root directory of this source tree.
 */

import defaultExportSameBasename from './defaultExportSameBasename';
import disallowVar from './disallowVar';
import emptyBlocks from './emptyBlocks';
import sparseArray from './sparseArray';
import noAsyncPromiseExecutor from './noAsyncPromiseExecutor';
import noCompareNegZero from './noCompareNegZero';
import noCondAssign from './noCondAssign';
import noDebugger from './noDebugger';
import noDuplicateKeys from './noDuplicateKeys';
<<<<<<< HEAD
import noFunctionAssign from './noFunctionAssign';
=======
import noDupeArgs from './noDupeArgs';
import noLabelVar from './noLabelVar';
import undeclaredVariables from './undeclaredVariables';
import unsafeNegation from './unsafeNegation';
import unusedVariables from './unusedVariables';
import noUnsafeFinally from './noUnsafeFinally';
import noDeleteVars from './noDeleteVars';
import noTemplateCurlyInString from './noTemplateCurlyInString';
import noImportAssign from './noImportAssign';
>>>>>>> 4d5a99ce

export const lintTransforms = [
  defaultExportSameBasename,
  disallowVar,
  emptyBlocks,
  sparseArray,
  noCompareNegZero,
  unsafeNegation,
  noAsyncPromiseExecutor,
  noCondAssign,
  noDuplicateKeys,
<<<<<<< HEAD
  noFunctionAssign,
=======
  noDupeArgs,
  noLabelVar,
  undeclaredVariables,
  unusedVariables,
  noUnsafeFinally,
  noDeleteVars,
  noTemplateCurlyInString,
  noImportAssign,
  noDebugger,
>>>>>>> 4d5a99ce
];<|MERGE_RESOLUTION|>--- conflicted
+++ resolved
@@ -14,9 +14,7 @@
 import noCondAssign from './noCondAssign';
 import noDebugger from './noDebugger';
 import noDuplicateKeys from './noDuplicateKeys';
-<<<<<<< HEAD
 import noFunctionAssign from './noFunctionAssign';
-=======
 import noDupeArgs from './noDupeArgs';
 import noLabelVar from './noLabelVar';
 import undeclaredVariables from './undeclaredVariables';
@@ -26,7 +24,6 @@
 import noDeleteVars from './noDeleteVars';
 import noTemplateCurlyInString from './noTemplateCurlyInString';
 import noImportAssign from './noImportAssign';
->>>>>>> 4d5a99ce
 
 export const lintTransforms = [
   defaultExportSameBasename,
@@ -38,9 +35,7 @@
   noAsyncPromiseExecutor,
   noCondAssign,
   noDuplicateKeys,
-<<<<<<< HEAD
   noFunctionAssign,
-=======
   noDupeArgs,
   noLabelVar,
   undeclaredVariables,
@@ -50,5 +45,4 @@
   noTemplateCurlyInString,
   noImportAssign,
   noDebugger,
->>>>>>> 4d5a99ce
 ];